#    Copyright 2021 HIP Applied Computer Vision Lab, Division of Medical Image Computing, German Cancer Research Center
#    (DKFZ), Heidelberg, Germany
#
#    Licensed under the Apache License, Version 2.0 (the "License");
#    you may not use this file except in compliance with the License.
#    You may obtain a copy of the License at
#
#        http://www.apache.org/licenses/LICENSE-2.0
#
#    Unless required by applicable law or agreed to in writing, software
#    distributed under the License is distributed on an "AS IS" BASIS,
#    WITHOUT WARRANTIES OR CONDITIONS OF ANY KIND, either express or implied.
#    See the License for the specific language governing permissions and
#    limitations under the License.
import os.path
from typing import Tuple, Union, List
import numpy as np
from nnunetv2.imageio.base_reader_writer import BaseReaderWriter
import tifffile
from batchgenerators.utilities.file_and_folder_operations import isfile, load_json, save_json, split_path, join


class Tiff3DIO(BaseReaderWriter):
    """
    reads and writes 3D tif(f) images. Uses tifffile package. Ignores metadata (for now)!

    If you have 2D tiffs, use NaturalImage2DIO

    Supports the use of auxiliary files for spacing information. If used, the auxiliary files are expected to end
    with .json and omit the channel identifier. So, for example, the corresponding of image image1_0000.tif is
    expected to be image1.json)!
    """
    supported_file_endings = [
        '.tif',
        '.tiff',
    ]

    def read_images(self, image_fnames: Union[List[str], Tuple[str, ...]]) -> Tuple[np.ndarray, dict]:
        # figure out file ending used here
        ending = '.' + image_fnames[0].split('.')[-1]
        assert ending.lower() in self.supported_file_endings, f'Ending {ending} not supported by {self.__class__.__name__}'
        ending_length = len(ending)
        truncate_length = ending_length + 5 # 5 comes from len(_0000)

        images = []
        for f in image_fnames:
            image = tifffile.imread(f)
<<<<<<< HEAD
            if len(image.shape) != 3:
                raise RuntimeError(f"Only 3D images are supported! File: {f}")
=======
            if image.ndim != 3:
                raise RuntimeError("Only 3D images are supported! File: %s" % f)
>>>>>>> b8a37498
            images.append(image[None])

        # see if aux file can be found
        expected_aux_file = image_fnames[0][:-truncate_length] + '.json'
        if isfile(expected_aux_file):
            spacing = load_json(expected_aux_file)['spacing']
            assert len(spacing) == 3, f'spacing must have 3 entries, one for each dimension of the image. File: {expected_aux_file}'
        else:
            print(f'WARNING no spacing file found for images {image_fnames}\nAssuming spacing (1, 1, 1).')
            spacing = (1, 1, 1)

        if not self._check_all_same([i.shape for i in images]):
            print('ERROR! Not all input images have the same shape!')
            print('Shapes:')
            print([i.shape for i in images])
            print('Image files:')
            print(image_fnames)
            raise RuntimeError()

        return np.vstack(images).astype(np.float32), {'spacing': spacing}

    def write_seg(self, seg: np.ndarray, output_fname: str, properties: dict) -> None:
        # not ideal but I really have no clue how to set spacing/resolution information properly in tif files haha
        tifffile.imwrite(output_fname, data=seg.astype(np.uint8), compression='zlib')
        file = os.path.basename(output_fname)
        out_dir = os.path.dirname(output_fname)
        ending = file.split('.')[-1]
        save_json({'spacing': properties['spacing']}, join(out_dir, file[:-(len(ending) + 1)] + '.json'))

    def read_seg(self, seg_fname: str) -> Tuple[np.ndarray, dict]:
        # figure out file ending used here
        ending = '.' + seg_fname.split('.')[-1]
        assert ending.lower() in self.supported_file_endings, f'Ending {ending} not supported by {self.__class__.__name__}'
        ending_length = len(ending)

        seg = tifffile.imread(seg_fname)
        if seg.ndim != 3:
            raise RuntimeError(f"Only 3D images are supported! File: {seg_fname}")
        seg = seg[None]

        # see if aux file can be found
        expected_aux_file = seg_fname[:-ending_length] + '.json'
        if isfile(expected_aux_file):
            spacing = load_json(expected_aux_file)['spacing']
            assert len(spacing) == 3, f'spacing must have 3 entries, one for each dimension of the image. File: {expected_aux_file}'
            assert all([i > 0 for i in spacing]), f"Spacing must be > 0, spacing: {spacing}"
        else:
            print(f'WARNING no spacing file found for segmentation {seg_fname}\nAssuming spacing (1, 1, 1).')
            spacing = (1, 1, 1)

        return seg.astype(np.float32), {'spacing': spacing}<|MERGE_RESOLUTION|>--- conflicted
+++ resolved
@@ -45,13 +45,8 @@
         images = []
         for f in image_fnames:
             image = tifffile.imread(f)
-<<<<<<< HEAD
-            if len(image.shape) != 3:
+            if image.ndim != 3:
                 raise RuntimeError(f"Only 3D images are supported! File: {f}")
-=======
-            if image.ndim != 3:
-                raise RuntimeError("Only 3D images are supported! File: %s" % f)
->>>>>>> b8a37498
             images.append(image[None])
 
         # see if aux file can be found
